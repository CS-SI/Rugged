--- conflicted
+++ resolved
@@ -133,17 +133,18 @@
     }
 
     @Test
-<<<<<<< HEAD
     public void testAncestor() throws RuggedException {
         RandomGenerator random = new Well1024a(0xca9883209c6e740cl);
-        for (int nbRows = 1; nbRows < 25; nbRows++) {
-            for (int nbColumns = 1; nbColumns < 25; nbColumns++) {
+        for (int nbRows = 3; nbRows < 4; nbRows++) {
+            for (int nbColumns = 3; nbColumns < 4; nbColumns++) {
 
                 MinMaxTreeTile tile = new MinMaxTreeTileFactory().createTile();
                 tile.setGeometry(1.0, 2.0, 0.1, 0.2, nbRows, nbColumns);
                 for (int i = 0; i < nbRows; ++i) {
                     for (int j = 0; j < nbColumns; ++j) {
-                        tile.setElevation(i, j, 1000.0 * random.nextDouble());
+                        final double e  = 1000.0 * random.nextDouble();
+                        tile.setElevation(i, j, e);
+                        System.out.println(i + " " + j + " " + e);
                     }
                 }
                 tile.tileUpdateCompleted();
@@ -152,6 +153,9 @@
                     for (int j = 0; j < tile.getLongitudeColumns(); ++j) {
                         for (int l = 0; l < tile.getLevels(); ++l) {
                             int[] minAncestor = tile.findAncestor(i, j, l, true);
+                            System.out.println(i + " " + j + " " + l + " -> min = " + minAncestor[0] + " " + minAncestor[1]);
+                            System.out.println(tile.getMinElevation(i, j, l) + " / " +
+                                               tile.getElevationAtIndices(minAncestor[0], minAncestor[1]));
                             Assert.assertEquals(tile.getMinElevation(i, j, l),
                                                 tile.getElevationAtIndices(minAncestor[0], minAncestor[1]),
                                                 1.0e-10);
@@ -164,7 +168,9 @@
                 }
             }
         }
-=======
+    }
+
+    @Test
     public void testIssue189() throws RuggedException {
         MinMaxTreeTile tile = new MinMaxTreeTileFactory().createTile();
         tile.setGeometry(1.0, 2.0, 0.1, 0.2, 2, 2);
@@ -177,7 +183,6 @@
         Assert.assertEquals(3.0, tile.getMinElevation(1, 0, 0), 1.0e-10);
         Assert.assertEquals(4.0, tile.getMaxElevation(0, 0, 0), 1.0e-10);
         Assert.assertEquals(4.0, tile.getMaxElevation(1, 0, 0), 1.0e-10);
->>>>>>> 2c93583d
     }
 
     @Test
