/* Copyright 2013-2017 CS Systèmes d'Information
 * Licensed to CS Systèmes d'Information (CS) under one or more
 * contributor license agreements.  See the NOTICE file distributed with
 * this work for additional information regarding copyright ownership.
 * CS licenses this file to You under the Apache License, Version 2.0
 * (the "License"); you may not use this file except in compliance with
 * the License.  You may obtain a copy of the License at
 *
 *   http://www.apache.org/licenses/LICENSE-2.0
 *
 * Unless required by applicable law or agreed to in writing, software
 * distributed under the License is distributed on an "AS IS" BASIS,
 * WITHOUT WARRANTIES OR CONDITIONS OF ANY KIND, either express or implied.
 * See the License for the specific language governing permissions and
 * limitations under the License.
 */
package fr.cs.examples;

import java.io.File;
import java.util.ArrayList;
import java.util.List;
import java.util.Locale;

import org.hipparchus.geometry.euclidean.threed.Rotation;
import org.hipparchus.geometry.euclidean.threed.Vector3D;
import org.hipparchus.util.FastMath;
import org.orekit.bodies.GeodeticPoint;
import org.orekit.data.DataProvidersManager;
import org.orekit.data.DirectoryCrawler;
import org.orekit.errors.OrekitException;
import org.orekit.frames.Frame;
import org.orekit.frames.FramesFactory;
import org.orekit.frames.Transform;
import org.orekit.rugged.api.AlgorithmId;
import org.orekit.rugged.api.BodyRotatingFrameId;
import org.orekit.rugged.api.EllipsoidId;
import org.orekit.rugged.api.InertialFrameId;
import org.orekit.rugged.api.Rugged;
import org.orekit.rugged.api.RuggedBuilder;
import org.orekit.rugged.errors.RuggedException;
import org.orekit.rugged.linesensor.LineSensor;
import org.orekit.rugged.linesensor.LinearLineDatation;
import org.orekit.rugged.los.FixedRotation;
import org.orekit.rugged.los.LOSBuilder;
import org.orekit.rugged.los.TimeDependentLOS;
import org.orekit.rugged.raster.TileUpdater;
import org.orekit.rugged.raster.UpdatableTile;
import org.orekit.time.AbsoluteDate;
import org.orekit.time.TimeScale;
import org.orekit.time.TimeScalesFactory;
import org.orekit.utils.AngularDerivativesFilter;
import org.orekit.utils.CartesianDerivativesFilter;
import org.orekit.utils.Constants;
import org.orekit.utils.IERSConventions;
import org.orekit.utils.PVCoordinates;
import org.orekit.utils.TimeStampedAngularCoordinates;
import org.orekit.utils.TimeStampedPVCoordinates;

public class DirectLocationWithDEM {

    public static void main(String[] args) {

        try {

            // Initialize Orekit, assuming an orekit-data folder is in user home directory
            File home       = new File(System.getProperty("user.home"));
            File orekitData = new File(home, "orekit-data");
            DataProvidersManager.getInstance().addProvider(new DirectoryCrawler(orekitData));

            // Sensor's definition 
            // ===================
            // Line of sight
            // -------------            
            // The raw viewing direction of pixel i with respect to the instrument is defined by the vector:
            List<Vector3D> rawDirs = new ArrayList<Vector3D>();
            for (int i = 0; i < 2000; i++) {
                // 20° field of view, 2000 pixels
                rawDirs.add(new Vector3D(0d, i*FastMath.toRadians(20)/2000d, 1d));
            }

            // The instrument is oriented 10° off nadir around the X-axis, we need to rotate the viewing
            // direction to obtain the line of sight in the satellite frame
            LOSBuilder losBuilder = new LOSBuilder(rawDirs);
            losBuilder.addTransform(new FixedRotation("10-degrees-rotation", Vector3D.PLUS_I, FastMath.toRadians(10)));

            TimeDependentLOS lineOfSight = losBuilder.build();

            // Datation model 
            // --------------
            // We use Orekit for handling time and dates, and Rugged for defining the datation model:
            TimeScale gps = TimeScalesFactory.getGPS();
            AbsoluteDate absDate = new AbsoluteDate("2009-12-11T16:59:30.0", gps);
            LinearLineDatation lineDatation = new LinearLineDatation(absDate, 1d, 20);

            // Line sensor
            // -----------
            // With the LOS and the datation now defined, we can initialize a line sensor object in Rugged:
            LineSensor lineSensor = new LineSensor("mySensor", lineDatation, Vector3D.ZERO, lineOfSight);

            // Satellite position, velocity and attitude
            // =========================================

            // Reference frames
            // ----------------
            // In our application, we simply need to know the name of the frames we are working with. Positions and
            // velocities are given in the ITRF terrestrial frame, while the quaternions are given in EME2000
            // inertial frame.
            Frame eme2000 = FramesFactory.getEME2000();
            boolean simpleEOP = true; // we don't want to compute tiny tidal effects at millimeter level
            Frame itrf = FramesFactory.getITRF(IERSConventions.IERS_2010, simpleEOP);

            // Satellite attitude
            // ------------------
            ArrayList<TimeStampedAngularCoordinates> satelliteQList = new ArrayList<TimeStampedAngularCoordinates>();

            addSatelliteQ(gps, satelliteQList, "2009-12-11T16:58:42.592937", -0.340236d, 0.333952d, -0.844012d, -0.245684d);
            addSatelliteQ(gps, satelliteQList, "2009-12-11T16:59:06.592937", -0.354773d, 0.329336d, -0.837871d, -0.252281d);
            addSatelliteQ(gps, satelliteQList, "2009-12-11T16:59:30.592937", -0.369237d, 0.324612d, -0.831445d, -0.258824d);
            addSatelliteQ(gps, satelliteQList, "2009-12-11T16:59:54.592937", -0.3836d, 0.319792d, -0.824743d, -0.265299d);
            addSatelliteQ(gps, satelliteQList, "2009-12-11T17:00:18.592937", -0.397834d, 0.314883d, -0.817777d, -0.271695d);
            addSatelliteQ(gps, satelliteQList, "2009-12-11T17:00:42.592937", -0.411912d, 0.309895d, -0.810561d, -0.278001d);
            addSatelliteQ(gps, satelliteQList, "2009-12-11T17:01:06.592937", -0.42581d, 0.304838d, -0.803111d, -0.284206d);
            addSatelliteQ(gps, satelliteQList, "2009-12-11T17:01:30.592937", -0.439505d, 0.299722d, -0.795442d, -0.290301d);
            addSatelliteQ(gps, satelliteQList, "2009-12-11T17:01:54.592937", -0.452976d, 0.294556d, -0.787571d, -0.296279d);
            addSatelliteQ(gps, satelliteQList, "2009-12-11T17:02:18.592937", -0.466207d, 0.28935d, -0.779516d, -0.302131d);

<<<<<<< HEAD
=======
            // Positions and velocities
            // ------------------------
            ArrayList<TimeStampedPVCoordinates> satellitePVList = new ArrayList<TimeStampedPVCoordinates>();

>>>>>>> afd74753
            addSatellitePV(gps, eme2000, itrf, satellitePVList, "2009-12-11T16:58:42.592937", -726361.466d, -5411878.485d, 4637549.599d, -2463.635d, -4447.634d, -5576.736d);
            addSatellitePV(gps, eme2000, itrf, satellitePVList, "2009-12-11T16:59:04.192937", -779538.267d, -5506500.533d, 4515934.894d, -2459.848d, -4312.676d, -5683.906d);
            addSatellitePV(gps, eme2000, itrf, satellitePVList, "2009-12-11T16:59:25.792937", -832615.368d, -5598184.195d, 4392036.13d, -2454.395d, -4175.564d, -5788.201d);
            addSatellitePV(gps, eme2000, itrf, satellitePVList, "2009-12-11T16:59:47.392937", -885556.748d, -5686883.696d, 4265915.971d, -2447.273d, -4036.368d, -5889.568d);
            addSatellitePV(gps, eme2000, itrf, satellitePVList, "2009-12-11T17:00:08.992937", -938326.32d, -5772554.875d, 4137638.207d, -2438.478d, -3895.166d, -5987.957d);
            addSatellitePV(gps, eme2000, itrf, satellitePVList, "2009-12-11T17:00:30.592937", -990887.942d, -5855155.21d, 4007267.717d, -2428.011d, -3752.034d, -6083.317d);
            addSatellitePV(gps, eme2000, itrf, satellitePVList, "2009-12-11T17:00:52.192937", -1043205.448d, -5934643.836d, 3874870.441d, -2415.868d, -3607.05d, -6175.6d);
            addSatellitePV(gps, eme2000, itrf, satellitePVList, "2009-12-11T17:01:13.792937", -1095242.669d, -6010981.571d, 3740513.34d, -2402.051d, -3460.291d, -6264.76d);
            addSatellitePV(gps, eme2000, itrf, satellitePVList, "2009-12-11T17:01:35.392937", -1146963.457d, -6084130.93d, 3604264.372d, -2386.561d, -3311.835d, -6350.751d);
            addSatellitePV(gps, eme2000, itrf, satellitePVList, "2009-12-11T17:01:56.992937", -1198331.706d, -6154056.146d, 3466192.446d, -2369.401d, -3161.764d, -6433.531d);
            addSatellitePV(gps, eme2000, itrf, satellitePVList, "2009-12-11T17:02:18.592937", -1249311.381d, -6220723.191d, 3326367.397d, -2350.574d, -3010.159d, -6513.056d);

            // Rugged initialization
            // ---------------------
            Rugged rugged = new RuggedBuilder().
                    setAlgorithm(AlgorithmId.DUVENHAGE).
                    setDigitalElevationModel(new VolcanicConeElevationUpdater(new GeodeticPoint(FastMath.toRadians(37.58),
                                                                                                FastMath.toRadians(-96.95),
                                                                                                2463.0),
                                                                              FastMath.toRadians(30.0), 16.0,
                                                                              FastMath.toRadians(1.0), 1201),

                                             8).
                    setEllipsoid(EllipsoidId.WGS84, BodyRotatingFrameId.ITRF).
                    setTimeSpan(absDate, absDate.shiftedBy(60.0), 0.01, 5 / lineSensor.getRate(0)).
                    setTrajectory(InertialFrameId.EME2000,
                                  satellitePVList, 4, CartesianDerivativesFilter.USE_P,
                                  satelliteQList,  4,  AngularDerivativesFilter.USE_R).
                                  addLineSensor(lineSensor).
                                  build();

            // Direct location of a single sensor pixel (first line, first pixel)
            // ------------------------------------------------------------------
            Vector3D position = lineSensor.getPosition(); // This returns a zero vector since we set the relative position of the sensor w.r.T the satellite to 0.
            AbsoluteDate firstLineDate = lineSensor.getDate(0);
            Vector3D los = lineSensor.getLOS(firstLineDate, 0);
            GeodeticPoint upLeftPoint = rugged.directLocation(firstLineDate, position, los);
            System.out.format(Locale.US, "upper left point: φ = %8.3f °, λ = %8.3f °, h = %8.3f m%n",
                              FastMath.toDegrees(upLeftPoint.getLatitude()),
                              FastMath.toDegrees(upLeftPoint.getLongitude()),
                              upLeftPoint.getAltitude());

        } catch (OrekitException oe) {
            System.err.println(oe.getLocalizedMessage());
            System.exit(1);
        } catch (RuggedException re) {
            System.err.println(re.getLocalizedMessage());
            System.exit(1);
        }

    }

    private static void addSatellitePV(TimeScale gps, Frame eme2000, Frame itrf,
                                  ArrayList<TimeStampedPVCoordinates> satellitePVList,
                                  String absDate,
                                  double px, double py, double pz, double vx, double vy, double vz)
        throws OrekitException {
        AbsoluteDate ephemerisDate = new AbsoluteDate(absDate, gps);
        Vector3D position = new Vector3D(px, py, pz); // in ITRF, unit: m 
        Vector3D velocity = new Vector3D(vx, vy, vz); // in ITRF, unit: m/s
        PVCoordinates pvITRF = new PVCoordinates(position, velocity);
        Transform transform = itrf.getTransformTo(eme2000, ephemerisDate);
        PVCoordinates pvEME2000 = transform.transformPVCoordinates(pvITRF);
        satellitePVList.add(new TimeStampedPVCoordinates(ephemerisDate, pvEME2000.getPosition(), pvEME2000.getVelocity(), Vector3D.ZERO));

    }

    private static void addSatelliteQ(TimeScale gps, ArrayList<TimeStampedAngularCoordinates> satelliteQList, String absDate,
                                      double q0, double q1, double q2, double q3) {
        AbsoluteDate attitudeDate = new AbsoluteDate(absDate, gps);
        Rotation rotation = new Rotation(q0, q1, q2, q3, true);  // q0 is the scalar term
        TimeStampedAngularCoordinates pair =
                new TimeStampedAngularCoordinates(attitudeDate, rotation, Vector3D.ZERO, Vector3D.ZERO);
        satelliteQList.add(pair);
    }

    private static class VolcanicConeElevationUpdater implements TileUpdater {

        private GeodeticPoint summit;
        private double        slope;
        private double        base;
        private double        size;
        private int           n;

        public VolcanicConeElevationUpdater(GeodeticPoint summit, double slope, double base,
                                            double size, int n) {
            this.summit = summit;
            this.slope  = slope;
            this.base   = base;
            this.size   = size;
            this.n      = n;
        }

        public void updateTile(double latitude, double longitude, UpdatableTile tile)
            throws RuggedException {
            double step         = size / (n - 1);
            double minLatitude  = size * FastMath.floor(latitude  / size);
            double minLongitude = size * FastMath.floor(longitude / size);
            double sinSlope     = FastMath.sin(slope);
            tile.setGeometry(minLatitude, minLongitude, step, step, n, n);
            for (int i = 0; i < n; ++i) {
                double cellLatitude = minLatitude + i * step;
                for (int j = 0; j < n; ++j) {
                    double cellLongitude = minLongitude + j * step;
                    double distance       = Constants.WGS84_EARTH_EQUATORIAL_RADIUS *
                                            FastMath.hypot(cellLatitude  - summit.getLatitude(),
                                                           cellLongitude - summit.getLongitude());
                    double altitude = FastMath.max(summit.getAltitude() - distance * sinSlope,
                                                   base);
                    tile.setElevation(i, j, altitude);
                }
            }
        }

    }
}<|MERGE_RESOLUTION|>--- conflicted
+++ resolved
@@ -67,10 +67,10 @@
             File orekitData = new File(home, "orekit-data");
             DataProvidersManager.getInstance().addProvider(new DirectoryCrawler(orekitData));
 
-            // Sensor's definition 
+            // Sensor's definition
             // ===================
             // Line of sight
-            // -------------            
+            // -------------
             // The raw viewing direction of pixel i with respect to the instrument is defined by the vector:
             List<Vector3D> rawDirs = new ArrayList<Vector3D>();
             for (int i = 0; i < 2000; i++) {
@@ -85,7 +85,7 @@
 
             TimeDependentLOS lineOfSight = losBuilder.build();
 
-            // Datation model 
+            // Datation model
             // --------------
             // We use Orekit for handling time and dates, and Rugged for defining the datation model:
             TimeScale gps = TimeScalesFactory.getGPS();
@@ -124,13 +124,9 @@
             addSatelliteQ(gps, satelliteQList, "2009-12-11T17:01:54.592937", -0.452976d, 0.294556d, -0.787571d, -0.296279d);
             addSatelliteQ(gps, satelliteQList, "2009-12-11T17:02:18.592937", -0.466207d, 0.28935d, -0.779516d, -0.302131d);
 
-<<<<<<< HEAD
-=======
             // Positions and velocities
             // ------------------------
             ArrayList<TimeStampedPVCoordinates> satellitePVList = new ArrayList<TimeStampedPVCoordinates>();
-
->>>>>>> afd74753
             addSatellitePV(gps, eme2000, itrf, satellitePVList, "2009-12-11T16:58:42.592937", -726361.466d, -5411878.485d, 4637549.599d, -2463.635d, -4447.634d, -5576.736d);
             addSatellitePV(gps, eme2000, itrf, satellitePVList, "2009-12-11T16:59:04.192937", -779538.267d, -5506500.533d, 4515934.894d, -2459.848d, -4312.676d, -5683.906d);
             addSatellitePV(gps, eme2000, itrf, satellitePVList, "2009-12-11T16:59:25.792937", -832615.368d, -5598184.195d, 4392036.13d, -2454.395d, -4175.564d, -5788.201d);
@@ -146,21 +142,21 @@
             // Rugged initialization
             // ---------------------
             Rugged rugged = new RuggedBuilder().
-                    setAlgorithm(AlgorithmId.DUVENHAGE).
-                    setDigitalElevationModel(new VolcanicConeElevationUpdater(new GeodeticPoint(FastMath.toRadians(37.58),
-                                                                                                FastMath.toRadians(-96.95),
-                                                                                                2463.0),
-                                                                              FastMath.toRadians(30.0), 16.0,
-                                                                              FastMath.toRadians(1.0), 1201),
-
-                                             8).
-                    setEllipsoid(EllipsoidId.WGS84, BodyRotatingFrameId.ITRF).
-                    setTimeSpan(absDate, absDate.shiftedBy(60.0), 0.01, 5 / lineSensor.getRate(0)).
-                    setTrajectory(InertialFrameId.EME2000,
-                                  satellitePVList, 4, CartesianDerivativesFilter.USE_P,
-                                  satelliteQList,  4,  AngularDerivativesFilter.USE_R).
-                                  addLineSensor(lineSensor).
-                                  build();
+                            setAlgorithm(AlgorithmId.DUVENHAGE).
+                            setDigitalElevationModel(new VolcanicConeElevationUpdater(new GeodeticPoint(FastMath.toRadians(37.58),
+                                                                                                        FastMath.toRadians(-96.95),
+                                                                                                        2463.0),
+                                                                                      FastMath.toRadians(30.0), 16.0,
+                                                                                      FastMath.toRadians(1.0), 1201),
+
+                                                     8).
+                            setEllipsoid(EllipsoidId.WGS84, BodyRotatingFrameId.ITRF).
+                            setTimeSpan(absDate, absDate.shiftedBy(60.0), 0.01, 5 / lineSensor.getRate(0)).
+                            setTrajectory(InertialFrameId.EME2000,
+                                          satellitePVList, 4, CartesianDerivativesFilter.USE_P,
+                                          satelliteQList,  4,  AngularDerivativesFilter.USE_R).
+                            addLineSensor(lineSensor).
+                            build();
 
             // Direct location of a single sensor pixel (first line, first pixel)
             // ------------------------------------------------------------------
@@ -184,12 +180,12 @@
     }
 
     private static void addSatellitePV(TimeScale gps, Frame eme2000, Frame itrf,
-                                  ArrayList<TimeStampedPVCoordinates> satellitePVList,
-                                  String absDate,
-                                  double px, double py, double pz, double vx, double vy, double vz)
-        throws OrekitException {
+                                       ArrayList<TimeStampedPVCoordinates> satellitePVList,
+                                       String absDate,
+                                       double px, double py, double pz, double vx, double vy, double vz)
+                                                       throws OrekitException {
         AbsoluteDate ephemerisDate = new AbsoluteDate(absDate, gps);
-        Vector3D position = new Vector3D(px, py, pz); // in ITRF, unit: m 
+        Vector3D position = new Vector3D(px, py, pz); // in ITRF, unit: m
         Vector3D velocity = new Vector3D(vx, vy, vz); // in ITRF, unit: m/s
         PVCoordinates pvITRF = new PVCoordinates(position, velocity);
         Transform transform = itrf.getTransformTo(eme2000, ephemerisDate);
@@ -203,7 +199,7 @@
         AbsoluteDate attitudeDate = new AbsoluteDate(absDate, gps);
         Rotation rotation = new Rotation(q0, q1, q2, q3, true);  // q0 is the scalar term
         TimeStampedAngularCoordinates pair =
-                new TimeStampedAngularCoordinates(attitudeDate, rotation, Vector3D.ZERO, Vector3D.ZERO);
+                        new TimeStampedAngularCoordinates(attitudeDate, rotation, Vector3D.ZERO, Vector3D.ZERO);
         satelliteQList.add(pair);
     }
 
@@ -224,8 +220,9 @@
             this.n      = n;
         }
 
+        @Override
         public void updateTile(double latitude, double longitude, UpdatableTile tile)
-            throws RuggedException {
+                        throws RuggedException {
             double step         = size / (n - 1);
             double minLatitude  = size * FastMath.floor(latitude  / size);
             double minLongitude = size * FastMath.floor(longitude / size);
@@ -236,8 +233,8 @@
                 for (int j = 0; j < n; ++j) {
                     double cellLongitude = minLongitude + j * step;
                     double distance       = Constants.WGS84_EARTH_EQUATORIAL_RADIUS *
-                                            FastMath.hypot(cellLatitude  - summit.getLatitude(),
-                                                           cellLongitude - summit.getLongitude());
+                                    FastMath.hypot(cellLatitude  - summit.getLatitude(),
+                                                   cellLongitude - summit.getLongitude());
                     double altitude = FastMath.max(summit.getAltitude() - distance * sinSlope,
                                                    base);
                     tile.setElevation(i, j, altitude);
