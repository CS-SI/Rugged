/* Copyright 2013-2022 CS GROUP
 * Licensed to CS GROUP (CS) under one or more
 * contributor license agreements.  See the NOTICE file distributed with
 * this work for additional information regarding copyright ownership.
 * CS licenses this file to You under the Apache License, Version 2.0
 * (the "License"); you may not use this file except in compliance with
 * the License.  You may obtain a copy of the License at
 *
 *   http://www.apache.org/licenses/LICENSE-2.0
 *
 * Unless required by applicable law or agreed to in writing, software
 * distributed under the License is distributed on an "AS IS" BASIS,
 * WITHOUT WARRANTIES OR CONDITIONS OF ANY KIND, either express or implied.
 * See the License for the specific language governing permissions and
 * limitations under the License.
 */
package org.orekit.rugged.intersection.duvenhage;

import org.hipparchus.geometry.euclidean.threed.Vector3D;
import org.hipparchus.util.FastMath;
import org.orekit.bodies.GeodeticPoint;
import org.orekit.rugged.api.AlgorithmId;
import org.orekit.rugged.errors.DumpManager;
import org.orekit.rugged.errors.RuggedException;
import org.orekit.rugged.errors.RuggedInternalError;
import org.orekit.rugged.errors.RuggedMessages;
import org.orekit.rugged.intersection.IntersectionAlgorithm;
import org.orekit.rugged.raster.Tile;
import org.orekit.rugged.raster.TileUpdater;
import org.orekit.rugged.raster.TilesCache;
import org.orekit.rugged.utils.ExtendedEllipsoid;
import org.orekit.rugged.utils.NormalizedGeodeticPoint;

/** Digital Elevation Model intersection using Bernardt Duvenhage's algorithm.
 * <p>
 * The algorithm is described in the 2009 paper:
 * <a href="http://researchspace.csir.co.za/dspace/bitstream/10204/3041/1/Duvenhage_2009.pdf">Using
 * An Implicit Min/Max KD-Tree for Doing Efficient Terrain Line of Sight Calculations</a>.
 * </p>
 * @author Luc Maisonobe
 * @author Guylaine Prat
 */
public class DuvenhageAlgorithm implements IntersectionAlgorithm {

    /** Step size when skipping from one tile to a neighbor one, in meters. */
    private static final double STEP = 0.01;

    /** Maximum number of attempts to refine intersection.
     * <p>
     * This parameter is intended to prevent infinite loops.
     * </p>
     * @since 2.1 */
    private static final int MAX_REFINING_ATTEMPTS = 100;

    /** Cache for DEM tiles. */
    private final TilesCache<MinMaxTreeTile> cache;

    /** Flag for flat-body hypothesis. */
    private final boolean flatBody;

    /** Algorithm Id.
     * @since 2.2 */
    private final AlgorithmId algorithmId;

    /** Simple constructor.
     * @param updater updater used to load Digital Elevation Model tiles
     * @param maxCachedTiles maximum number of tiles stored in the cache
     * @param flatBody if true, the body is considered flat, i.e. lines computed
     * from entry/exit points in the DEM are considered to be straight lines also
     * in geodetic coordinates. The sagitta resulting from real ellipsoid curvature
     * is therefore <em>not</em> corrected in this case. As this computation is not
     * costly (a few percents overhead), it is highly recommended to set this parameter
     * to {@code false}. This flag is mainly intended for comparison purposes with other systems
     * @param isOvelappingTiles flag to tell if the DEM tiles are overlapping: 
     *                          true if overlapping; false otherwise. 
     */
    public DuvenhageAlgorithm(final TileUpdater updater, final int maxCachedTiles,
<<<<<<< HEAD
                              final boolean flatBody) {
        this.cache = new TilesCache<>(new MinMaxTreeTileFactory(), updater, maxCachedTiles);
=======
                              final boolean flatBody, final boolean isOvelappingTiles) {
        this.cache = new TilesCache<MinMaxTreeTile>(new MinMaxTreeTileFactory(), updater, 
                                                    maxCachedTiles, isOvelappingTiles);
>>>>>>> bc57badd
        this.flatBody = flatBody;
        this.algorithmId = flatBody ? AlgorithmId.DUVENHAGE_FLAT_BODY : AlgorithmId.DUVENHAGE;
    }

    /** {@inheritDoc} */
    @Override
    public NormalizedGeodeticPoint intersection(final ExtendedEllipsoid ellipsoid,
                                                final Vector3D position, final Vector3D los) {

        DumpManager.dumpAlgorithm(this.algorithmId);

        // compute intersection with ellipsoid
        final NormalizedGeodeticPoint gp0 = ellipsoid.pointOnGround(position, los, 0.0);

        // locate the entry tile along the line-of-sight
        MinMaxTreeTile tile = cache.getTile(gp0.getLatitude(), gp0.getLongitude());

        NormalizedGeodeticPoint current = null;
        double hMax = tile.getMaxElevation();
        while (current == null) {

            // find where line-of-sight crosses tile max altitude
            final Vector3D entryP = ellipsoid.pointAtAltitude(position, los, hMax + STEP);
            if (Vector3D.dotProduct(entryP.subtract(position), los) < 0) {
                // the entry point is behind spacecraft!

                // let's see if at least we are above DEM
                try {
                    final NormalizedGeodeticPoint positionGP =
                                    ellipsoid.transform(position, ellipsoid.getBodyFrame(), null, tile.getMinimumLongitude());
                    final double elevationAtPosition = tile.interpolateElevation(positionGP.getLatitude(), positionGP.getLongitude());
                    if (positionGP.getAltitude() >= elevationAtPosition) {
                        // we can use the current position as the entry point
                        current = positionGP;
                    } else {
                        current = null;
                    }
                } catch (RuggedException re) {
                    if (re.getSpecifier() == RuggedMessages.OUT_OF_TILE_ANGLES) {
                        current = null;
                    }
                }

                if (current == null) {
                    throw new RuggedException(RuggedMessages.DEM_ENTRY_POINT_IS_BEHIND_SPACECRAFT);
                }

            } else {
                current = ellipsoid.transform(entryP, ellipsoid.getBodyFrame(), null, tile.getMinimumLongitude());
            }

            if (tile.getLocation(current.getLatitude(), current.getLongitude()) != Tile.Location.HAS_INTERPOLATION_NEIGHBORS) {
                // the entry point is in another tile
                tile    = cache.getTile(current.getLatitude(), current.getLongitude());
                hMax    = FastMath.max(hMax, tile.getMaxElevation());
                current = null;
            }

        }

        // loop along the path
        while (true) {

            // find where line-of-sight exit tile
            final LimitPoint exit = findExit(tile, ellipsoid, position, los);

            // compute intersection with Digital Elevation Model
            final int entryLat = FastMath.max(0,
                                              FastMath.min(tile.getLatitudeRows() - 1,
                                                           tile.getFloorLatitudeIndex(current.getLatitude())));
            final int entryLon = FastMath.max(0,
                                              FastMath.min(tile.getLongitudeColumns() - 1,
                                                           tile.getFloorLongitudeIndex(current.getLongitude())));
            final int exitLat  = FastMath.max(0,
                                              FastMath.min(tile.getLatitudeRows() - 1,
                                                           tile.getFloorLatitudeIndex(exit.getPoint().getLatitude())));
            final int exitLon  = FastMath.max(0,
                                              FastMath.min(tile.getLongitudeColumns() - 1,
                                                           tile.getFloorLongitudeIndex(exit.getPoint().getLongitude())));
            NormalizedGeodeticPoint intersection = recurseIntersection(0, ellipsoid, position, los, tile,
                                                                       current, entryLat, entryLon,
                                                                       exit.getPoint(), exitLat, exitLon);

            if (intersection != null) {
                // we have found the intersection
                return intersection;
            } else if (exit.atSide()) {
                // no intersection on this tile, we can proceed to next part of the line-of-sight

                // select next tile after current point
                final Vector3D forward = new Vector3D(1.0, ellipsoid.transform(exit.getPoint()), STEP, los);
                current = ellipsoid.transform(forward, ellipsoid.getBodyFrame(), null, tile.getMinimumLongitude());
                tile = cache.getTile(current.getLatitude(), current.getLongitude());

                if (tile.interpolateElevation(current.getLatitude(), current.getLongitude()) >= current.getAltitude()) {
                    // extremely rare case! The line-of-sight traversed the Digital Elevation Model
                    // during the very short forward step we used to move to next tile
                    // we consider this point to be OK
                    return current;
                }

            } else {

                // this should never happen
                // we should have left the loop with an intersection point
                // try a fallback non-recursive search
                intersection = noRecurseIntersection(ellipsoid, position, los, tile,
                                                     current, entryLat, entryLon,
                                                     exitLat, exitLon);
                if (intersection != null) {
                    return intersection;
                } else {
                    throw new RuggedInternalError(null);
                }
            }
        }
    }

    /** {@inheritDoc} */
    @Override
    public NormalizedGeodeticPoint refineIntersection(final ExtendedEllipsoid ellipsoid,
                                                      final Vector3D position, final Vector3D los,
                                                      final NormalizedGeodeticPoint closeGuess) {

        DumpManager.dumpAlgorithm(this.algorithmId);

        if (flatBody) {
            // under the (bad) flat-body assumption, the reference point must remain
            // at DEM entry and exit, even if we already have a much better close guess :-(
            // this is in order to remain consistent with other systems
            final Tile tile = cache.getTile(closeGuess.getLatitude(), closeGuess.getLongitude());
            final Vector3D      exitP  = ellipsoid.pointAtAltitude(position, los, tile.getMinElevation());
            final Vector3D      entryP = ellipsoid.pointAtAltitude(position, los, tile.getMaxElevation());
            final NormalizedGeodeticPoint entry  = ellipsoid.transform(entryP, ellipsoid.getBodyFrame(), null,
                                                                       tile.getMinimumLongitude());
            return tile.cellIntersection(entry, ellipsoid.convertLos(entryP, exitP),
                                         tile.getFloorLatitudeIndex(closeGuess.getLatitude()),
                                         tile.getFloorLongitudeIndex(closeGuess.getLongitude()));

        } else {
            // regular curved ellipsoid model

            NormalizedGeodeticPoint currentGuess = closeGuess;

            // normally, we should succeed at first attempt but in very rare cases
            // we may loose the intersection (typically because some corrections introduced
            // between the first intersection and the refining have slightly changed the
            // relative geometry between Digital Elevation Model and Line Of Sight).
            // In these rare cases, we have to recover a new intersection
            for (int i = 0; i < MAX_REFINING_ATTEMPTS; ++i) {

                final Vector3D      delta      = ellipsoid.transform(currentGuess).subtract(position);
                final double        s          = Vector3D.dotProduct(delta, los) / los.getNormSq();
                final Vector3D      projectedP = new Vector3D(1, position, s, los);
                final GeodeticPoint projected  = ellipsoid.transform(projectedP, ellipsoid.getBodyFrame(), null);
                final NormalizedGeodeticPoint normalizedProjected =
                        new NormalizedGeodeticPoint(projected.getLatitude(),
                                                    projected.getLongitude(),
                                                    projected.getAltitude(),
                                                    currentGuess.getLongitude());
                final Tile tile = cache.getTile(normalizedProjected.getLatitude(), normalizedProjected.getLongitude());

                final Vector3D                topoLOS           = ellipsoid.convertLos(normalizedProjected, los);
                final int                     iLat              = tile.getFloorLatitudeIndex(normalizedProjected.getLatitude());
                final int                     iLon              = tile.getFloorLongitudeIndex(normalizedProjected.getLongitude());
                final NormalizedGeodeticPoint foundIntersection = tile.cellIntersection(normalizedProjected, topoLOS, iLat, iLon);

                if (foundIntersection != null) {
                    // nominal case, we were able to refine the intersection
                    return foundIntersection;
                } else {
                    // extremely rare case: we have lost the intersection

                    // find a start point for new search, leaving the current cell behind
                    final double cellBoundaryLatitude  = tile.getLatitudeAtIndex(topoLOS.getY()  <= 0 ? iLat : iLat + 1);
                    final double cellBoundaryLongitude = tile.getLongitudeAtIndex(topoLOS.getX() <= 0 ? iLon : iLon + 1);
                    final Vector3D cellExit = new Vector3D(1, selectClosest(latitudeCrossing(ellipsoid, projectedP,  los, cellBoundaryLatitude,  projectedP),
                                                                            longitudeCrossing(ellipsoid, projectedP, los, cellBoundaryLongitude, projectedP),
                                                                            projectedP),
                                                           STEP, los);
                    final GeodeticPoint egp = ellipsoid.transform(cellExit, ellipsoid.getBodyFrame(), null);
                    final NormalizedGeodeticPoint cellExitGP = new NormalizedGeodeticPoint(egp.getLatitude(),
                                                                                           egp.getLongitude(),
                                                                                           egp.getAltitude(),
                                                                                           currentGuess.getLongitude());
                    if (tile.interpolateElevation(cellExitGP.getLatitude(), cellExitGP.getLongitude()) >= cellExitGP.getAltitude()) {
                        // extremely rare case! The line-of-sight traversed the Digital Elevation Model
                        // during the very short forward step we used to move to next cell
                        // we consider this point to be OK
                        return cellExitGP;
                    }


                    // We recompute fully a new guess, starting from the point after current cell
                    final GeodeticPoint currentGuessGP = intersection(ellipsoid, cellExit, los);
                    currentGuess = new NormalizedGeodeticPoint(currentGuessGP.getLatitude(),
                                                               currentGuessGP.getLongitude(),
                                                               currentGuessGP.getAltitude(),
                                                               projected.getLongitude());
                }

            }

            // no intersection found
            return null;

        } // end test on flatbody

    }

    /** {@inheritDoc} */
    @Override
    public double getElevation(final double latitude, final double longitude) {

        DumpManager.dumpAlgorithm(this.algorithmId);
        final Tile tile = cache.getTile(latitude, longitude);
        return tile.interpolateElevation(latitude, longitude);
    }

    /** {@inheritDoc} */
    @Override
    public AlgorithmId getAlgorithmId() {
        return this.algorithmId;
    }

    /** Compute intersection of line with Digital Elevation Model in a sub-tile.
     * @param depth recursion depth
     * @param ellipsoid reference ellipsoid
     * @param position pixel position in ellipsoid frame
     * @param los pixel line-of-sight in ellipsoid frame
     * @param tile Digital Elevation Model tile
     * @param entry line-of-sight entry point in the sub-tile
     * @param entryLat index to use for interpolating entry point elevation
     * @param entryLon index to use for interpolating entry point elevation
     * @param exit line-of-sight exit point from the sub-tile
     * @param exitLat index to use for interpolating exit point elevation
     * @param exitLon index to use for interpolating exit point elevation
     * @return point at which the line first enters ground, or null if does not enter
     * ground in the search sub-tile
     */
    private NormalizedGeodeticPoint recurseIntersection(final int depth, final ExtendedEllipsoid ellipsoid,
                                                        final Vector3D position, final Vector3D los,
                                                        final MinMaxTreeTile tile,
                                                        final NormalizedGeodeticPoint entry, final int entryLat, final int entryLon,
                                                        final NormalizedGeodeticPoint exit, final int exitLat, final int exitLon) {

        if (depth > 30) {
            // this should never happen
            throw new RuggedInternalError(null);
        }

        if (searchDomainSize(entryLat, entryLon, exitLat, exitLon) < 4) {
            // we have narrowed the search down to a few cells
            return noRecurseIntersection(ellipsoid, position, los, tile,
                                         entry, entryLat, entryLon, exitLat, exitLon);
        }

        // find the deepest level in the min/max kd-tree at which entry and exit share a sub-tile
        final int level = tile.getMergeLevel(entryLat, entryLon, exitLat, exitLon);
        if (level >= 0  && exit.getAltitude() >= tile.getMaxElevation(exitLat, exitLon, level)) {
            // the line-of-sight segment is fully above Digital Elevation Model
            // we can safely reject it and proceed to next part of the line-of-sight
            return null;
        }

        NormalizedGeodeticPoint previousGP    = entry;
        int                     previousLat   = entryLat;
        int                     previousLon   = entryLon;
        final double            angularMargin = STEP / ellipsoid.getEquatorialRadius();

        // introduce all intermediate points corresponding to the line-of-sight
        // intersecting the boundary between level 0 sub-tiles
        if (tile.isColumnMerging(level + 1)) {
            // recurse through longitude crossings

            final int[] crossings = tile.getCrossedBoundaryColumns(previousLon, exitLon, level + 1);
            for (final int crossingLon : crossings) {

                // compute segment endpoints
                final double longitude = tile.getLongitudeAtIndex(crossingLon);
                if (longitude >= FastMath.min(entry.getLongitude(), exit.getLongitude()) - angularMargin &&
                    longitude <= FastMath.max(entry.getLongitude(), exit.getLongitude()) + angularMargin) {

                    NormalizedGeodeticPoint crossingGP = null;
                    if (!flatBody) {
                        try {
                            // full computation of crossing point
                            final Vector3D crossingP = ellipsoid.pointAtLongitude(position, los, longitude);
                            crossingGP = ellipsoid.transform(crossingP, ellipsoid.getBodyFrame(), null,
                                                             tile.getMinimumLongitude());
                        } catch (RuggedException re) {
                            // in some very rare cases of numerical noise, we miss the crossing point
                            crossingGP = null;
                        }
                    }
                    if (crossingGP == null) {
                        // linear approximation of crossing point
                        final double d  = exit.getLongitude() - entry.getLongitude();
                        final double cN = (exit.getLongitude() - longitude) / d;
                        final double cX = (longitude - entry.getLongitude()) / d;
                        crossingGP = new NormalizedGeodeticPoint(cN * entry.getLatitude() + cX * exit.getLatitude(),
                                                                 longitude,
                                                                 cN * entry.getAltitude() + cX * exit.getAltitude(),
                                                                 tile.getMinimumLongitude());
                    }
                    final int crossingLat =
                            FastMath.max(0,
                                         FastMath.min(tile.getLatitudeRows() - 1,
                                                      tile.getFloorLatitudeIndex(crossingGP.getLatitude())));

                    // adjust indices as the crossing point is by definition between the sub-tiles
                    final int crossingLonBefore = crossingLon - (entryLon <= exitLon ? 1 : 0);
                    final int crossingLonAfter  = crossingLon - (entryLon <= exitLon ? 0 : 1);

                    if (inRange(crossingLonBefore, entryLon, exitLon)) {
                        // look for intersection
                        final NormalizedGeodeticPoint intersection;
                        if (searchDomainSize(previousLat, previousLon, crossingLat, crossingLonBefore) <
                            searchDomainSize(entryLat, entryLon, exitLat, exitLon)) {
                            intersection = recurseIntersection(depth + 1, ellipsoid, position, los, tile,
                                                               previousGP, previousLat, previousLon,
                                                               crossingGP, crossingLat, crossingLonBefore);
                        } else {
                            // we failed to reduce domain size, probably due to numerical problems
                            intersection = noRecurseIntersection(ellipsoid, position, los, tile,
                                                                 previousGP, previousLat, previousLon,
                                                                 crossingLat, crossingLonBefore);
                        }
                        if (intersection != null) {
                            return intersection;
                        }
                    }

                    // prepare next segment
                    previousGP  = crossingGP;
                    previousLat = crossingLat;
                    previousLon = crossingLonAfter;

                }

            }
        } else {
            // recurse through latitude crossings
            final int[] crossings = tile.getCrossedBoundaryRows(previousLat, exitLat, level + 1);
            for (final int crossingLat : crossings) {

                // compute segment endpoints
                final double latitude = tile.getLatitudeAtIndex(crossingLat);
                if (latitude >= FastMath.min(entry.getLatitude(), exit.getLatitude()) - angularMargin &&
                    latitude <= FastMath.max(entry.getLatitude(), exit.getLatitude()) + angularMargin) {

                    NormalizedGeodeticPoint crossingGP = null;
                    if (!flatBody) {
                        // full computation of crossing point
                        try {
                            final Vector3D crossingP = ellipsoid.pointAtLatitude(position, los,
                                                                                 tile.getLatitudeAtIndex(crossingLat),
                                                                                 ellipsoid.transform(entry));
                            crossingGP = ellipsoid.transform(crossingP, ellipsoid.getBodyFrame(), null,
                                                             tile.getMinimumLongitude());
                        } catch (RuggedException re) {
                            // in some very rare cases of numerical noise, we miss the crossing point
                            crossingGP = null;
                        }
                    }
                    if (crossingGP == null) {
                        // linear approximation of crossing point
                        final double d  = exit.getLatitude() - entry.getLatitude();
                        final double cN = (exit.getLatitude() - latitude) / d;
                        final double cX = (latitude - entry.getLatitude()) / d;
                        crossingGP = new NormalizedGeodeticPoint(latitude,
                                                                 cN * entry.getLongitude() + cX * exit.getLongitude(),
                                                                 cN * entry.getAltitude()  + cX * exit.getAltitude(),
                                                                 tile.getMinimumLongitude());
                    }
                    final int crossingLon =
                            FastMath.max(0,
                                         FastMath.min(tile.getLongitudeColumns() - 1,
                                                      tile.getFloorLongitudeIndex(crossingGP.getLongitude())));

                    // adjust indices as the crossing point is by definition between the sub-tiles
                    final int crossingLatBefore = crossingLat - (entryLat <= exitLat ? 1 : 0);
                    final int crossingLatAfter  = crossingLat - (entryLat <= exitLat ? 0 : 1);

                    if (inRange(crossingLatBefore, entryLat, exitLat)) {
                        // look for intersection
                        final NormalizedGeodeticPoint intersection;
                        if (searchDomainSize(previousLat, previousLon, crossingLatBefore, crossingLon) <
                            searchDomainSize(entryLat, entryLon, exitLat, exitLon)) {
                            intersection = recurseIntersection(depth + 1, ellipsoid, position, los, tile,
                                                               previousGP, previousLat, previousLon,
                                                               crossingGP, crossingLatBefore, crossingLon);
                        } else {
                            intersection = noRecurseIntersection(ellipsoid, position, los, tile,
                                                                 previousGP, previousLat, previousLon,
                                                                 crossingLatBefore, crossingLon);
                        }
                        if (intersection != null) {
                            return intersection;
                        }
                    }

                    // prepare next segment
                    previousGP  = crossingGP;
                    previousLat = crossingLatAfter;
                    previousLon = crossingLon;

                }

            }
        }

        if (inRange(previousLat, entryLat, exitLat) && inRange(previousLon, entryLon, exitLon)) {
            // last part of the segment, up to exit point
            if (searchDomainSize(previousLat, previousLon, exitLat, exitLon) <
                searchDomainSize(entryLat, entryLon, exitLat, exitLon)) {
                return recurseIntersection(depth + 1, ellipsoid, position, los, tile,
                                           previousGP, previousLat, previousLon,
                                           exit, exitLat, exitLon);
            } else {
                return noRecurseIntersection(ellipsoid, position, los, tile,
                                             previousGP, previousLat, previousLon,
                                             exitLat, exitLon);
            }
        } else {
            return null;
        }

    }

    /** Compute intersection of line with Digital Elevation Model in a sub-tile, without recursion.
     * @param ellipsoid reference ellipsoid
     * @param position pixel position in ellipsoid frame
     * @param los pixel line-of-sight in ellipsoid frame
     * @param tile Digital Elevation Model tile
     * @param entry line-of-sight entry point in the sub-tile
     * @param entryLat index to use for interpolating entry point elevation
     * @param entryLon index to use for interpolating entry point elevation
     * @param exitLat index to use for interpolating exit point elevation
     * @param exitLon index to use for interpolating exit point elevation
     * @return point at which the line first enters ground, or null if does not enter
     * ground in the search sub-tile
     */
    private NormalizedGeodeticPoint noRecurseIntersection(final ExtendedEllipsoid ellipsoid,
                                                          final Vector3D position, final Vector3D los,
                                                          final MinMaxTreeTile tile,
                                                          final NormalizedGeodeticPoint entry,
                                                          final int entryLat, final int entryLon,
                                                          final int exitLat, final int exitLon) {

        NormalizedGeodeticPoint intersectionGP = null;
        double intersectionDot = Double.POSITIVE_INFINITY;
        for (int i = FastMath.min(entryLat, exitLat); i <= FastMath.max(entryLat, exitLat); ++i) {
            for (int j = FastMath.min(entryLon, exitLon); j <= FastMath.max(entryLon, exitLon); ++j) {
                final NormalizedGeodeticPoint gp = tile.cellIntersection(entry, ellipsoid.convertLos(entry, los), i, j);
                if (gp != null) {

                    // improve the point, by projecting it back on the 3D line, fixing the small body curvature at cell level
                    final Vector3D delta = ellipsoid.transform(gp).subtract(position);
                    final double   s     = Vector3D.dotProduct(delta, los) / los.getNormSq();
                    if (s > 0) {
                        final GeodeticPoint projected = ellipsoid.transform(new Vector3D(1, position, s, los),
                                                                            ellipsoid.getBodyFrame(), null);
                        final NormalizedGeodeticPoint normalizedProjected = new NormalizedGeodeticPoint(projected.getLatitude(),
                                                                                                        projected.getLongitude(),
                                                                                                        projected.getAltitude(),
                                                                                                        gp.getLongitude());
                        final NormalizedGeodeticPoint gpImproved = tile.cellIntersection(normalizedProjected,
                                                                                         ellipsoid.convertLos(normalizedProjected, los),
                                                                                         i, j);

                        if (gpImproved != null) {
                            final Vector3D point = ellipsoid.transform(gpImproved);
                            final double dot = Vector3D.dotProduct(point.subtract(position), los);
                            if (dot < intersectionDot) {
                                intersectionGP  = gpImproved;
                                intersectionDot = dot;
                            }
                        }
                    }

                }
            }
        }

        return intersectionGP;

    }

    /** Compute the size of a search domain.
     * @param entryLat index to use for interpolating entry point elevation
     * @param entryLon index to use for interpolating entry point elevation
     * @param exitLat index to use for interpolating exit point elevation
     * @param exitLon index to use for interpolating exit point elevation
     * @return size of the search domain
     */
    private int searchDomainSize(final int entryLat, final int entryLon,
                                 final int exitLat, final int exitLon) {
        return (FastMath.abs(entryLat - exitLat) + 1) * (FastMath.abs(entryLon - exitLon) + 1);
    }

    /** Check if an index is inside a range.
     * @param i index to check
     * @param a first bound of the range (may be either below or above b)
     * @param b second bound of the range (may be either below or above a)
     * @return true if i is between a and b (inclusive)
     */
    private boolean inRange(final int i, final int a, final int b) {
        return i >= FastMath.min(a, b) && i <= FastMath.max(a, b);
    }

    /** Compute a line-of-sight exit point from a tile.
     * @param tile tile to consider
     * @param ellipsoid reference ellipsoid
     * @param position pixel position in ellipsoid frame
     * @param los pixel line-of-sight in ellipsoid frame
     * @return exit point
     */
    private LimitPoint findExit(final Tile tile, final ExtendedEllipsoid ellipsoid,
                                final Vector3D position, final Vector3D los) {

        // look for an exit at bottom
        final double                  reference = tile.getMinimumLongitude();
        final Vector3D                exitP     = ellipsoid.pointAtAltitude(position, los, tile.getMinElevation() - STEP);
        final NormalizedGeodeticPoint exitGP    = ellipsoid.transform(exitP, ellipsoid.getBodyFrame(), null, reference);

        switch (tile.getLocation(exitGP.getLatitude(), exitGP.getLongitude())) {
            case SOUTH_WEST :
                return new LimitPoint(ellipsoid, reference,
                                      selectClosest(latitudeCrossing(ellipsoid, position,  los, tile.getMinimumLatitude(),  exitP),
                                                    longitudeCrossing(ellipsoid, position, los, tile.getMinimumLongitude(), exitP),
                                                    position),
                                      true);
            case WEST :
                return new LimitPoint(ellipsoid, reference,
                                      longitudeCrossing(ellipsoid, position, los, tile.getMinimumLongitude(), exitP),
                                      true);
            case NORTH_WEST:
                return new LimitPoint(ellipsoid, reference,
                                      selectClosest(latitudeCrossing(ellipsoid, position,  los, tile.getMaximumLatitude(),  exitP),
                                                    longitudeCrossing(ellipsoid, position, los, tile.getMinimumLongitude(), exitP),
                                                    position),
                                      true);
            case NORTH :
                return new LimitPoint(ellipsoid, reference,
                                      latitudeCrossing(ellipsoid, position, los, tile.getMaximumLatitude(), exitP),
                                      true);
            case NORTH_EAST :
                return new LimitPoint(ellipsoid, reference,
                                      selectClosest(latitudeCrossing(ellipsoid, position,  los, tile.getMaximumLatitude(),  exitP),
                                                    longitudeCrossing(ellipsoid, position, los, tile.getMaximumLongitude(), exitP),
                                                    position),
                                      true);
            case EAST :
                return new LimitPoint(ellipsoid, reference,
                                      longitudeCrossing(ellipsoid, position, los, tile.getMaximumLongitude(), exitP),
                                      true);
            case SOUTH_EAST :
                return new LimitPoint(ellipsoid, reference,
                                      selectClosest(latitudeCrossing(ellipsoid, position,  los, tile.getMinimumLatitude(),  exitP),
                                                    longitudeCrossing(ellipsoid, position, los, tile.getMaximumLongitude(), exitP),
                                                    position),
                                      true);
            case SOUTH :
                return new LimitPoint(ellipsoid, reference,
                                      latitudeCrossing(ellipsoid, position, los, tile.getMinimumLatitude(), exitP),
                                      true);
            case HAS_INTERPOLATION_NEIGHBORS :
                return new LimitPoint(exitGP, false);

            default :
                // this should never happen
                throw new RuggedInternalError(null);
        }

    }

    /** Select point closest to line-of-sight start.
     * @param p1 first point to consider
     * @param p2 second point to consider
     * @param position pixel position in ellipsoid frame
     * @return either p1 or p2, depending on which is closest to position
     */
    private Vector3D selectClosest(final Vector3D p1, final Vector3D p2, final Vector3D position) {
        return Vector3D.distance(p1, position) <= Vector3D.distance(p2, position) ? p1 : p2;
    }

    /** Get point at some latitude along a pixel line of sight.
     * @param ellipsoid reference ellipsoid
     * @param position pixel position (in body frame)
     * @param los pixel line-of-sight, not necessarily normalized (in body frame)
     * @param latitude latitude with respect to ellipsoid
     * @param closeReference reference point used to select the closest solution
     * when there are two points at the desired latitude along the line
     * @return point at latitude, or closeReference if no such point can be found
     */
    private Vector3D latitudeCrossing(final ExtendedEllipsoid ellipsoid,
                                      final Vector3D position, final Vector3D los,
                                      final double latitude, final Vector3D closeReference) {
        try {
            return ellipsoid.pointAtLatitude(position, los, latitude, closeReference);
        } catch (RuggedException re) {
            return closeReference;
        }
    }

    /** Get point at some latitude along a pixel line of sight.
     * @param ellipsoid reference ellipsoid
     * @param position pixel position (in body frame)
     * @param los pixel line-of-sight, not necessarily normalized (in body frame)
     * @param longitude longitude with respect to ellipsoid
     * @param closeReference reference point used to select the closest solution
     * when there are two points at the desired longitude along the line
     * @return point at longitude, or closeReference if no such point can be found
     */
    private Vector3D longitudeCrossing(final ExtendedEllipsoid ellipsoid,
                                       final Vector3D position, final Vector3D los,
                                       final double longitude, final Vector3D closeReference) {
        try {
            return ellipsoid.pointAtLongitude(position, los, longitude);
        } catch (RuggedException re) {
            return closeReference;
        }
    }

    /** Point at tile boundary. */
    private static class LimitPoint {

        /** Coordinates. */
        private final NormalizedGeodeticPoint point;

        /** Limit status. */
        private final boolean side;

        /** Simple constructor.
         * @param ellipsoid reference ellipsoid
         * @param referenceLongitude reference longitude lc such that the point longitude will
         * be normalized between lc-π and lc+π
         * @param cartesian Cartesian point
         * @param side if true, the point is on a side limit, otherwise
         * it is on a top/bottom limit
         */
        LimitPoint(final ExtendedEllipsoid ellipsoid, final double referenceLongitude,
                   final Vector3D cartesian, final boolean side) {
            this(ellipsoid.transform(cartesian, ellipsoid.getBodyFrame(), null, referenceLongitude), side);
        }

        /** Simple constructor.
         * @param point coordinates
         * @param side if true, the point is on a side limit, otherwise
         * it is on a top/bottom limit
         */
        LimitPoint(final NormalizedGeodeticPoint point, final boolean side) {
            this.point = point;
            this.side  = side;
        }

        /** Get the point coordinates.
         * @return point coordinates
         */
        public NormalizedGeodeticPoint getPoint() {
            return point;
        }

        /** Check if point is on the side of a tile.
         * @return true if the point is on a side limit, otherwise
         * it is on a top/bottom limit
         */
        public boolean atSide() {
            return side;
        }

    }
}<|MERGE_RESOLUTION|>--- conflicted
+++ resolved
@@ -75,14 +75,9 @@
      *                          true if overlapping; false otherwise. 
      */
     public DuvenhageAlgorithm(final TileUpdater updater, final int maxCachedTiles,
-<<<<<<< HEAD
-                              final boolean flatBody) {
-        this.cache = new TilesCache<>(new MinMaxTreeTileFactory(), updater, maxCachedTiles);
-=======
                               final boolean flatBody, final boolean isOvelappingTiles) {
         this.cache = new TilesCache<MinMaxTreeTile>(new MinMaxTreeTileFactory(), updater, 
                                                     maxCachedTiles, isOvelappingTiles);
->>>>>>> bc57badd
         this.flatBody = flatBody;
         this.algorithmId = flatBody ? AlgorithmId.DUVENHAGE_FLAT_BODY : AlgorithmId.DUVENHAGE;
     }
