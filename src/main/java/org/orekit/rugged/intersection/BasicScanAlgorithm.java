/* Copyright 2013-2022 CS GROUP
 * Licensed to CS GROUP (CS) under one or more
 * contributor license agreements.  See the NOTICE file distributed with
 * this work for additional information regarding copyright ownership.
 * CS licenses this file to You under the Apache License, Version 2.0
 * (the "License"); you may not use this file except in compliance with
 * the License.  You may obtain a copy of the License at
 *
 *   http://www.apache.org/licenses/LICENSE-2.0
 *
 * Unless required by applicable law or agreed to in writing, software
 * distributed under the License is distributed on an "AS IS" BASIS,
 * WITHOUT WARRANTIES OR CONDITIONS OF ANY KIND, either express or implied.
 * See the License for the specific language governing permissions and
 * limitations under the License.
 */
package org.orekit.rugged.intersection;

import java.util.ArrayList;
import java.util.List;

import org.hipparchus.geometry.euclidean.threed.Vector3D;
import org.hipparchus.util.FastMath;
import org.orekit.bodies.GeodeticPoint;
import org.orekit.rugged.api.AlgorithmId;
import org.orekit.rugged.errors.DumpManager;
import org.orekit.rugged.raster.SimpleTile;
import org.orekit.rugged.raster.SimpleTileFactory;
import org.orekit.rugged.raster.Tile;
import org.orekit.rugged.raster.TileUpdater;
import org.orekit.rugged.raster.TilesCache;
import org.orekit.rugged.utils.ExtendedEllipsoid;
import org.orekit.rugged.utils.NormalizedGeodeticPoint;

/** Intersection computation using a basic algorithm based on exhaustive scan.
 * <p>
 * The algorithm simply computes entry and exit points at high and low altitudes,
 * and scans all Digital Elevation Models in the sub-tiles defined by these two
 * corner points. It is not designed for operational use.
 * </p>
 * @author Luc Maisonobe
 * @author Guylaine Prat
 */
public class BasicScanAlgorithm implements IntersectionAlgorithm {

    /** Cache for DEM tiles. */
    private final TilesCache<SimpleTile> cache;

    /** Minimum altitude encountered. */
    private double hMin;

    /** Maximum altitude encountered. */
    private double hMax;

    /** Algorithm Id.
     * @since 2.2 */
    private final AlgorithmId algorithmId;

    /** Simple constructor.
     * @param updater updater used to load Digital Elevation Model tiles
     * @param maxCachedTiles maximum number of tiles stored in the cache
     * @param isOvelappingTiles flag to tell if the DEM tiles are overlapping: 
     *                          true if overlapping; false otherwise.
     */
<<<<<<< HEAD
    public BasicScanAlgorithm(final TileUpdater updater, final int maxCachedTiles) {
        this.cache = new TilesCache<>(new SimpleTileFactory(), updater, maxCachedTiles);
        this.hMin  = Double.POSITIVE_INFINITY;
        this.hMax  = Double.NEGATIVE_INFINITY;
        this.algorithmId = AlgorithmId.BASIC_SLOW_EXHAUSTIVE_SCAN_FOR_TESTS_ONLY;
=======
    public BasicScanAlgorithm(final TileUpdater updater, final int maxCachedTiles, final boolean isOvelappingTiles) {
        cache = new TilesCache<SimpleTile>(new SimpleTileFactory(), updater, maxCachedTiles, isOvelappingTiles);
        hMin  = Double.POSITIVE_INFINITY;
        hMax  = Double.NEGATIVE_INFINITY;
>>>>>>> bc57badd
    }

    /** {@inheritDoc} */
    @Override
    public NormalizedGeodeticPoint intersection(final ExtendedEllipsoid ellipsoid,
            final Vector3D position, final Vector3D los) {

        DumpManager.dumpAlgorithm(this.algorithmId);

        // find the tiles between the entry and exit point in the Digital Elevation Model
        NormalizedGeodeticPoint entryPoint = null;
        NormalizedGeodeticPoint exitPoint  = null;
        double minLatitude  = Double.NaN;
        double maxLatitude  = Double.NaN;
        double minLongitude = Double.NaN;
        double maxLongitude = Double.NaN;
        final List<SimpleTile> scannedTiles = new ArrayList<>();
        double centralLongitude = Double.NaN;
        for (boolean changedMinMax = true; changedMinMax; changedMinMax = checkMinMax(scannedTiles)) {

            scannedTiles.clear();
            // compute entry and exit points
            entryPoint = ellipsoid.transform(ellipsoid.pointAtAltitude(position, los, Double.isInfinite(hMax) ? 0.0 : hMax),
                    ellipsoid.getBodyFrame(), null,
                    Double.isNaN(centralLongitude) ? 0.0 : centralLongitude);
            final SimpleTile entryTile = cache.getTile(entryPoint.getLatitude(), entryPoint.getLongitude());
            if (Double.isNaN(centralLongitude)) {
                centralLongitude = entryTile.getMinimumLongitude();
                entryPoint = new NormalizedGeodeticPoint(entryPoint.getLatitude(), entryPoint.getLongitude(),
                        entryPoint.getAltitude(), centralLongitude);
            }
            addIfNotPresent(scannedTiles, entryTile);

            exitPoint = ellipsoid.transform(ellipsoid.pointAtAltitude(position, los, Double.isInfinite(hMin) ? 0.0 : hMin),
                    ellipsoid.getBodyFrame(), null, centralLongitude);
            final SimpleTile exitTile = cache.getTile(exitPoint.getLatitude(), exitPoint.getLongitude());
            addIfNotPresent(scannedTiles, exitTile);

            minLatitude  = FastMath.min(entryPoint.getLatitude(),  exitPoint.getLatitude());
            maxLatitude  = FastMath.max(entryPoint.getLatitude(),  exitPoint.getLatitude());
            minLongitude = FastMath.min(entryPoint.getLongitude(), exitPoint.getLongitude());
            maxLongitude = FastMath.max(entryPoint.getLongitude(), exitPoint.getLongitude());

            if (scannedTiles.size() > 1) {
                // the entry and exit tiles are different, maybe other tiles should be added on the way
                // in the spirit of simple and exhaustive, we add all tiles in a rectangular area
                final double latStep = 0.5 * FastMath.min(entryTile.getLatitudeStep()  * entryTile.getLatitudeRows(),
                        exitTile.getLatitudeStep()   * exitTile.getLatitudeRows());
                final double lonStep = 0.5 * FastMath.min(entryTile.getLongitudeStep() * entryTile.getLongitudeColumns(),
                        exitTile.getLongitudeStep()  * exitTile.getLongitudeColumns());
                for (double latitude = minLatitude; latitude <= maxLatitude; latitude += latStep) {
                    for (double longitude = minLongitude; longitude < maxLongitude; longitude += lonStep) {
                        addIfNotPresent(scannedTiles, cache.getTile(latitude, longitude));
                    }
                }
            }

        }

        // scan the tiles
        NormalizedGeodeticPoint intersectionGP = null;
        double intersectionDot = Double.POSITIVE_INFINITY;
        for (final SimpleTile tile : scannedTiles) {
            for (int i = latitudeIndex(tile, minLatitude); i <= latitudeIndex(tile, maxLatitude); ++i) {
                for (int j = longitudeIndex(tile, minLongitude); j <= longitudeIndex(tile, maxLongitude); ++j) {
                    final NormalizedGeodeticPoint gp = tile.cellIntersection(entryPoint, ellipsoid.convertLos(entryPoint, los), i, j);
                    if (gp != null) {

                        // improve the point, by projecting it back on the 3D line, fixing the small body curvature at cell level
                        final Vector3D      delta     = ellipsoid.transform(gp).subtract(position);
                        final double        s         = Vector3D.dotProduct(delta, los) / los.getNormSq();
                        final GeodeticPoint projected = ellipsoid.transform(new Vector3D(1, position, s, los),
                                ellipsoid.getBodyFrame(), null);
                        final NormalizedGeodeticPoint normalizedProjected = new NormalizedGeodeticPoint(projected.getLatitude(),
                                projected.getLongitude(),
                                projected.getAltitude(),
                                gp.getLongitude());
                        final NormalizedGeodeticPoint gpImproved = tile.cellIntersection(normalizedProjected,
                                ellipsoid.convertLos(normalizedProjected, los),
                                i, j);

                        if (gpImproved != null) {
                            final Vector3D point = ellipsoid.transform(gpImproved);
                            final double dot = Vector3D.dotProduct(point.subtract(position), los);
                            if (dot < intersectionDot) {
                                intersectionGP  = gpImproved;
                                intersectionDot = dot;
                            }
                        }

                    }
                }
            }
        }

        return intersectionGP;
    }

    /** {@inheritDoc} */
    @Override
    public NormalizedGeodeticPoint refineIntersection(final ExtendedEllipsoid ellipsoid,
                                                      final Vector3D position, final Vector3D los,
                                                      final NormalizedGeodeticPoint closeGuess) {
        DumpManager.dumpAlgorithm(this.algorithmId);
        final Vector3D      delta     = ellipsoid.transform(closeGuess).subtract(position);
        final double        s         = Vector3D.dotProduct(delta, los) / los.getNormSq();
        final GeodeticPoint projected = ellipsoid.transform(new Vector3D(1, position, s, los),
                ellipsoid.getBodyFrame(), null);
        final NormalizedGeodeticPoint normalizedProjected = new NormalizedGeodeticPoint(projected.getLatitude(),
                projected.getLongitude(),
                projected.getAltitude(),
                closeGuess.getLongitude());
        final Tile          tile      = cache.getTile(normalizedProjected.getLatitude(),
                normalizedProjected.getLongitude());
        return tile.cellIntersection(normalizedProjected,
                ellipsoid.convertLos(normalizedProjected, los),
                tile.getFloorLatitudeIndex(normalizedProjected.getLatitude()),
                tile.getFloorLongitudeIndex(normalizedProjected.getLongitude()));
    }

    /** {@inheritDoc} */
    @Override
    public double getElevation(final double latitude, final double longitude) {
        DumpManager.dumpAlgorithm(this.algorithmId);
        final Tile tile = cache.getTile(latitude, longitude);
        return tile.interpolateElevation(latitude, longitude);
    }

    /** {@inheritDoc} */
    @Override
    public AlgorithmId getAlgorithmId() {
        return this.algorithmId;
    }

    /** Check the overall min and max altitudes.
     * @param tiles tiles to check
     * @return true if the tile changed either min or max altitude
     */
    private boolean checkMinMax(final List<SimpleTile> tiles) {

        boolean changedMinMax = false;

        for (final SimpleTile tile : tiles) {

            // check minimum altitude
            if (tile.getMinElevation() < hMin) {
                hMin          = tile.getMinElevation();
                changedMinMax = true;
            }

            // check maximum altitude
            if (tile.getMaxElevation() > hMax) {
                hMax          = tile.getMaxElevation();
                changedMinMax = true;
            }

        }

        return changedMinMax;

    }

    /** Add a tile to a list if not already present.
     * @param list tiles list
     * @param tile new tile to consider
     */
    private void addIfNotPresent(final List<SimpleTile> list, final SimpleTile tile) {

        // look for existing tiles in the list
        for (final SimpleTile existing : list) {
            if (existing == tile) {
                return;
            }
        }

        // the tile was not there, add it
        list.add(tile);

    }

    /** Get latitude index.
     * @param tile current tile
     * @param latitude current latitude
     * @return index of latitude, truncated at tiles limits
     */
    private int latitudeIndex(final SimpleTile tile, final double latitude) {
        final int rawIndex = tile.getFloorLatitudeIndex(latitude);
        return FastMath.min(FastMath.max(0, rawIndex), tile.getLatitudeRows());
    }

    /** Get longitude index.
     * @param tile current tile
     * @param longitude current longitude
     * @return index of longitude, truncated at tiles limits
     */
    private int longitudeIndex(final SimpleTile tile, final double longitude) {
        final int rawIndex = tile.getFloorLongitudeIndex(longitude);
        return FastMath.min(FastMath.max(0, rawIndex), tile.getLongitudeColumns());
    }
}<|MERGE_RESOLUTION|>--- conflicted
+++ resolved
@@ -62,18 +62,11 @@
      * @param isOvelappingTiles flag to tell if the DEM tiles are overlapping: 
      *                          true if overlapping; false otherwise.
      */
-<<<<<<< HEAD
-    public BasicScanAlgorithm(final TileUpdater updater, final int maxCachedTiles) {
-        this.cache = new TilesCache<>(new SimpleTileFactory(), updater, maxCachedTiles);
+    public BasicScanAlgorithm(final TileUpdater updater, final int maxCachedTiles, final boolean isOvelappingTiles) {
+        this.cache = new TilesCache<>(new SimpleTileFactory(), updater, maxCachedTiles, isOvelappingTiles);
         this.hMin  = Double.POSITIVE_INFINITY;
         this.hMax  = Double.NEGATIVE_INFINITY;
         this.algorithmId = AlgorithmId.BASIC_SLOW_EXHAUSTIVE_SCAN_FOR_TESTS_ONLY;
-=======
-    public BasicScanAlgorithm(final TileUpdater updater, final int maxCachedTiles, final boolean isOvelappingTiles) {
-        cache = new TilesCache<SimpleTile>(new SimpleTileFactory(), updater, maxCachedTiles, isOvelappingTiles);
-        hMin  = Double.POSITIVE_INFINITY;
-        hMax  = Double.NEGATIVE_INFINITY;
->>>>>>> bc57badd
     }
 
     /** {@inheritDoc} */
