--- conflicted
+++ resolved
@@ -20,14 +20,12 @@
 import java.util.HashMap;
 import java.util.Map;
 
-import org.hipparchus.analysis.differentiation.DSFactory;
 import org.hipparchus.analysis.differentiation.DerivativeStructure;
 import org.hipparchus.geometry.euclidean.threed.FieldVector3D;
 import org.hipparchus.geometry.euclidean.threed.Vector3D;
 import org.hipparchus.util.FastMath;
 import org.orekit.bodies.GeodeticPoint;
 import org.orekit.frames.Transform;
-import org.orekit.rugged.refraction.AtmosphericRefraction;
 import org.orekit.rugged.errors.DumpManager;
 import org.orekit.rugged.errors.RuggedException;
 import org.orekit.rugged.errors.RuggedMessages;
@@ -36,6 +34,7 @@
 import org.orekit.rugged.linesensor.SensorMeanPlaneCrossing;
 import org.orekit.rugged.linesensor.SensorPixel;
 import org.orekit.rugged.linesensor.SensorPixelCrossing;
+import org.orekit.rugged.refraction.AtmosphericRefraction;
 import org.orekit.rugged.utils.DSGenerator;
 import org.orekit.rugged.utils.ExtendedEllipsoid;
 import org.orekit.rugged.utils.NormalizedGeodeticPoint;
@@ -49,12 +48,9 @@
  *
  * @see RuggedBuilder
  * @author Luc Maisonobe
-<<<<<<< HEAD
  * @author Lucie LabatAllee
  * @author Jonathan Guinet
-=======
  * @author Guylaine Prat
->>>>>>> afd74753
  */
 public class Rugged {
 
@@ -91,18 +87,13 @@
     /** Flag for aberration of light correction. */
     private boolean aberrationOfLightCorrection;
 
-<<<<<<< HEAD
     /** Rugged name. */
     private final String name;
 
-    /**
-     * Build a configured instance.
-=======
     /** Atmospheric refraction for line of sight correction. */
     private AtmosphericRefraction atmosphericRefraction;
 
     /** Build a configured instance.
->>>>>>> afd74753
      * <p>
      * By default, the instance performs both light time correction (which
      * refers to ground point motion with respect to inertial frame) and
@@ -118,32 +109,18 @@
      *        intersection
      * @param ellipsoid f reference ellipsoid
      * @param lightTimeCorrection if true, the light travel time between ground
-<<<<<<< HEAD
-     * @param aberrationOfLightCorrection if true, the aberration of light is
-     *        corrected for more accurate location and spacecraft is compensated
-     *        for more accurate location
-=======
      * @param aberrationOfLightCorrection if true, the aberration of light
      * is corrected for more accurate location
      * and spacecraft is compensated for more accurate location
      * @param atmosphericRefraction the atmospheric refraction model to be used for more accurate location
->>>>>>> afd74753
      * @param scToBody transforms interpolator
      * @param sensors sensors
      * @param name RuggedName
      */
-<<<<<<< HEAD
-    Rugged(final IntersectionAlgorithm algorithm,
-           final ExtendedEllipsoid ellipsoid, final boolean lightTimeCorrection,
-           final boolean aberrationOfLightCorrection,
-           final SpacecraftToObservedBody scToBody,
-           final Collection<LineSensor> sensors,
-           final String name) {
-=======
     Rugged(final IntersectionAlgorithm algorithm, final ExtendedEllipsoid ellipsoid, final boolean lightTimeCorrection,
            final boolean aberrationOfLightCorrection, final AtmosphericRefraction atmosphericRefraction,
-           final SpacecraftToObservedBody scToBody, final Collection<LineSensor> sensors) {
->>>>>>> afd74753
+           final SpacecraftToObservedBody scToBody, final Collection<LineSensor> sensors, final String name) {
+
 
         // space reference
         this.ellipsoid = ellipsoid;
@@ -208,11 +185,6 @@
         return aberrationOfLightCorrection;
     }
 
-<<<<<<< HEAD
-    /**
-     * Get the line sensors.
-     *
-=======
     /** Get the atmospheric refraction model.
      * @return atmospheric refraction model
      */
@@ -221,7 +193,6 @@
     }
 
     /** Get the line sensors.
->>>>>>> afd74753
      * @return line sensors
      */
     public Collection<LineSensor> getLineSensors() {
@@ -304,15 +275,8 @@
         final GeodeticPoint[] gp = new GeodeticPoint[sensor.getNbPixels()];
         for (int i = 0; i < sensor.getNbPixels(); ++i) {
 
-<<<<<<< HEAD
-            DumpManager.dumpDirectLocation(date, sensor.getPosition(),
-                                           sensor.getLOS(date, i),
-                                           lightTimeCorrection,
-                                           aberrationOfLightCorrection);
-=======
             DumpManager.dumpDirectLocation(date, sensor.getPosition(), sensor.getLOS(date, i), lightTimeCorrection,
                                            aberrationOfLightCorrection, atmosphericRefraction != null);
->>>>>>> afd74753
 
             final Vector3D obsLInert = scToInert
                             .transformVector(sensor.getLOS(date, i));
@@ -406,13 +370,8 @@
                                         final Vector3D los)
                                                         throws RuggedException {
 
-<<<<<<< HEAD
-        DumpManager.dumpDirectLocation(date, position, los, lightTimeCorrection,
-                                       aberrationOfLightCorrection);
-=======
         DumpManager.dumpDirectLocation(date, position, los, lightTimeCorrection, aberrationOfLightCorrection,
                                        atmosphericRefraction != null);
->>>>>>> afd74753
 
         // compute the approximate transform between spacecraft and observed
         // body
@@ -470,30 +429,17 @@
             final Vector3D eP2 = ellipsoid.transform(gp1);
             final double deltaT2 = eP2.distance(sP) / Constants.SPEED_OF_LIGHT;
             final Transform shifted2 = inertToBody.shiftedBy(-deltaT2);
-<<<<<<< HEAD
-            result = algorithm
-                            .refineIntersection(ellipsoid,
-                                                shifted2.transformPosition(pInert),
-                                                shifted2.transformVector(lInert), gp1);
-=======
             gp = algorithm.refineIntersection(ellipsoid,
-                                                  shifted2.transformPosition(pInert),
-                                                  shifted2.transformVector(lInert),
-                                                  gp1);
->>>>>>> afd74753
+                                              shifted2.transformPosition(pInert),
+                                              shifted2.transformVector(lInert),
+                                              gp1);
 
         } else {
             // compute DEM intersection without light time correction
             final Vector3D pBody = inertToBody.transformPosition(pInert);
             final Vector3D lBody = inertToBody.transformVector(lInert);
-<<<<<<< HEAD
-            result = algorithm
-                            .refineIntersection(ellipsoid, pBody, lBody, algorithm
-                                                .intersection(ellipsoid, pBody, lBody));
-=======
             gp = algorithm.refineIntersection(ellipsoid, pBody, lBody,
-                                                  algorithm.intersection(ellipsoid, pBody, lBody));
->>>>>>> afd74753
+                                              algorithm.intersection(ellipsoid, pBody, lBody));
         }
 
         final NormalizedGeodeticPoint result;
@@ -538,16 +484,9 @@
      * occur after 55750. Of course, these values are only an example and should
      * be adjusted depending on mission needs.
      * </p>
-<<<<<<< HEAD
-     *
-     * @param sensorName name of the line sensor
-     * @param latitude ground point latitude
-     * @param longitude ground point longitude
-=======
      * @param sensorName name of the line  sensor
      * @param latitude ground point latitude (rad)
      * @param longitude ground point longitude (rad)
->>>>>>> afd74753
      * @param minLine minimum line number
      * @param maxLine maximum line number
      * @return date at which ground point is seen by line sensor
@@ -646,16 +585,9 @@
      * occur after 55750. Of course, these values are only an example and should
      * be adjusted depending on mission needs.
      * </p>
-<<<<<<< HEAD
-     *
-     * @param sensorName name of the line sensor
-     * @param latitude ground point latitude
-     * @param longitude ground point longitude
-=======
      * @param sensorName name of the line  sensor
      * @param latitude ground point latitude (rad)
      * @param longitude ground point longitude (rad)
->>>>>>> afd74753
      * @param minLine minimum line number
      * @param maxLine maximum line number
      * @return sensor pixel seeing ground point, or null if ground point cannot
@@ -1177,273 +1109,14 @@
                         .add(lowIndex);
 
         return new DerivativeStructure[] {
-            fixedLine, fixedPixel
+                                          fixedLine, fixedPixel
         };
 
     }
 
-<<<<<<< HEAD
     /**
      * Get transform from spacecraft to inertial frame.
      *
-=======
-    /** Estimate the free parameters in viewing model to match specified sensor
-     * to ground mappings.
-     * <p>
-     * This method is typically used for calibration of on-board sensor parameters,
-     * like rotation angles polynomial coefficients.
-     * </p>
-     * <p>
-     * Before using this method, the {@link ParameterDriver viewing model
-     * parameters} retrieved by calling the {@link
-     * LineSensor#getParametersDrivers() getParametersDrivers()}
-     * method on the desired sensors must be configured. The parameters that should
-     * be estimated must have their {@link ParameterDriver#setSelected(boolean)
-     * selection status} set to {@code true} whereas the parameters that should retain
-     * their current value must have their {@link ParameterDriver#setSelected(boolean)
-     * selection status} set to {@code false}. If needed, the {@link
-     * ParameterDriver#setValue(double) value} of the estimated/selected parameters
-     * can also be changed before calling the method, as this value will serve as the
-     * initial value in the estimation process.
-     * </p>
-     * <p>
-     * The method solves a least-squares problem to minimize the residuals between test
-     * locations and the reference mappings by adjusting the selected viewing models
-     * parameters.
-     * </p>
-     * <p>
-     * The estimated parameters can be retrieved after the method completes by calling
-     * again the {@link LineSensor#getParametersDrivers() getParametersDrivers()}
-     * method on the desired sensors and checking the updated values of the parameters.
-     * In fact, as the values of the parameters are already updated by this method, if
-     * users want to use the updated values immediately to perform new direct/inverse
-     * locations, they can do so without looking at the parameters: the viewing models
-     * are already aware of the updated parameters.
-     * </p>
-     * @param references reference mappings between sensors pixels and ground point that
-     * should ultimately be reached by adjusting selected viewing models parameters
-     * @param maxEvaluations maximum number of evaluations
-     * @param parametersConvergenceThreshold convergence threshold on
-     * normalized parameters (dimensionless, related to parameters scales)
-     * @return optimum of the least squares problem
-     * @exception RuggedException if several parameters with the same name exist,
-     * if no parameters have been selected for estimation, or if parameters cannot be
-     * estimated (too few measurements, ill-conditioned problem ...)
-     */
-    public Optimum estimateFreeParameters(final Collection<SensorToGroundMapping> references,
-                                          final int maxEvaluations,
-                                          final double parametersConvergenceThreshold)
-        throws RuggedException {
-        try {
-
-            final List<LineSensor> selectedSensors = new ArrayList<>();
-            for (final SensorToGroundMapping reference : references) {
-                selectedSensors.add(getLineSensor(reference.getSensorName()));
-            }
-            final DSGenerator generator = createGenerator(selectedSensors);
-            final List<ParameterDriver> selected = generator.getSelected();
-            if (selected.isEmpty()) {
-                throw new RuggedException(RuggedMessages.NO_PARAMETERS_SELECTED);
-            }
-
-            // get start point (as a normalized value)
-            final double[] start = new double[selected.size()];
-            for (int i = 0; i < start.length; ++i) {
-                start[i] = selected.get(i).getNormalizedValue();
-            }
-
-            // set up target in sensor domain
-            int n = 0;
-            for (final SensorToGroundMapping reference : references) {
-                n += reference.getMappings().size();
-            }
-            if (n == 0) {
-                throw new RuggedException(RuggedMessages.NO_REFERENCE_MAPPINGS);
-            }
-            final double[] target = new double[2 * n];
-            double min = Double.POSITIVE_INFINITY;
-            double max = Double.NEGATIVE_INFINITY;
-            int k = 0;
-            for (final SensorToGroundMapping reference : references) {
-                for (final Map.Entry<SensorPixel, GeodeticPoint> mapping : reference.getMappings()) {
-                    final SensorPixel sp = mapping.getKey();
-                    target[k++] = sp.getLineNumber();
-                    target[k++] = sp.getPixelNumber();
-                    min = FastMath.min(min, sp.getLineNumber());
-                    max = FastMath.max(max, sp.getLineNumber());
-                }
-            }
-            final int minLine = (int) FastMath.floor(min - ESTIMATION_LINE_RANGE_MARGIN);
-            final int maxLine = (int) FastMath.ceil(max - ESTIMATION_LINE_RANGE_MARGIN);
-
-            // prevent parameters to exceed their prescribed bounds
-            final ParameterValidator validator = params -> {
-                try {
-                    int i = 0;
-                    for (final ParameterDriver driver : selected) {
-                        // let the parameter handle min/max clipping
-                        driver.setNormalizedValue(params.getEntry(i));
-                        params.setEntry(i++, driver.getNormalizedValue());
-                    }
-                    return params;
-                } catch (OrekitException oe) {
-                    throw new OrekitExceptionWrapper(oe);
-                }
-            };
-
-            // convergence checker
-            final ConvergenceChecker<LeastSquaresProblem.Evaluation> checker =
-                (iteration, previous, current) ->
-                current.getPoint().getLInfDistance(previous.getPoint()) <= parametersConvergenceThreshold;
-
-            // model function
-            final MultivariateJacobianFunction model = point -> {
-                try {
-
-                    // set the current parameters values
-                    int i = 0;
-                    for (final ParameterDriver driver : selected) {
-                        driver.setNormalizedValue(point.getEntry(i++));
-                    }
-
-                    // compute inverse loc and its partial derivatives
-                    final RealVector value    = new ArrayRealVector(target.length);
-                    final RealMatrix jacobian = new Array2DRowRealMatrix(target.length, selected.size());
-                    int l = 0;
-                    for (final SensorToGroundMapping reference : references) {
-                        for (final Map.Entry<SensorPixel, GeodeticPoint> mapping : reference.getMappings()) {
-                            final GeodeticPoint gp = mapping.getValue();
-                            final DerivativeStructure[] ilResult =
-                                            inverseLocationDerivatives(reference.getSensorName(),
-                                                                       gp, minLine, maxLine, generator);
-
-                            if (ilResult == null) {
-                                value.setEntry(l,     minLine - 100.0); // arbitrary line far away
-                                value.setEntry(l + 1, -100.0);          // arbitrary pixel far away
-                            } else {
-                                // extract the value
-                                value.setEntry(l,     ilResult[0].getValue());
-                                value.setEntry(l + 1, ilResult[1].getValue());
-
-                                // extract the Jacobian
-                                final int[] orders = new int[selected.size()];
-                                for (int m = 0; m < selected.size(); ++m) {
-                                    final double scale = selected.get(m).getScale();
-                                    orders[m] = 1;
-                                    jacobian.setEntry(l,     m, ilResult[0].getPartialDerivative(orders) * scale);
-                                    jacobian.setEntry(l + 1, m, ilResult[1].getPartialDerivative(orders) * scale);
-                                    orders[m] = 0;
-                                }
-                            }
-
-                            l += 2;
-
-                        }
-                    }
-
-                    // inverse loc result with Jacobian for all reference points
-                    return new Pair<RealVector, RealMatrix>(value, jacobian);
-
-                } catch (RuggedException re) {
-                    throw new RuggedExceptionWrapper(re);
-                } catch (OrekitException oe) {
-                    throw new OrekitExceptionWrapper(oe);
-                }
-            };
-
-            // set up the least squares problem
-            final LeastSquaresProblem problem = new LeastSquaresBuilder().
-                            lazyEvaluation(false).
-                            maxIterations(maxEvaluations).
-                            maxEvaluations(maxEvaluations).
-                            weight(null).
-                            start(start).
-                            target(target).
-                            parameterValidator(validator).
-                            checker(checker).
-                            model(model).
-                            build();
-
-            // set up the optimizer
-            final LeastSquaresOptimizer optimizer = new LevenbergMarquardtOptimizer();
-
-            // solve the least squares problem
-            return optimizer.optimize(problem);
-
-        } catch (RuggedExceptionWrapper rew) {
-            throw rew.getException();
-        } catch (OrekitExceptionWrapper oew) {
-            final OrekitException oe = oew.getException();
-            throw new RuggedException(oe,  oe.getSpecifier(), oe.getParts());
-        }
-    }
-
-    /** Create the generator for {@link DerivativeStructure} instances.
-     * @param selectedSensors sensors referencing the parameters drivers
-     * @return a new generator
-     * @exception RuggedException if several parameters with the same name exist
-     */
-    private DSGenerator createGenerator(final List<LineSensor> selectedSensors)
-        throws RuggedException {
-
-        // we are more stringent than Orekit orbit determination:
-        // we do not allow different parameters with the same name
-        final Set<String> names = new HashSet<>();
-        for (final LineSensor sensor : selectedSensors) {
-            sensor.getParametersDrivers().forEach(driver -> {
-                if (names.contains(driver.getName())) {
-                    throw new RuggedExceptionWrapper(new RuggedException(RuggedMessages.DUPLICATED_PARAMETER_NAME,
-                                                                         driver.getName()));
-                }
-                names.add(driver.getName());
-            });
-        }
-
-        // set up generator list and map
-        final List<ParameterDriver> selected = new ArrayList<>();
-        final Map<String, Integer> map = new HashMap<>();
-        for (final LineSensor sensor : selectedSensors) {
-            sensor.
-                getParametersDrivers().
-                filter(driver -> driver.isSelected()).
-                forEach(driver -> {
-                        selected.add(driver);
-                        map.put(driver.getName(), map.size());
-                    });
-        }
-
-        final DSFactory factory = new DSFactory(map.size(), 1);
-
-        return new DSGenerator() {
-
-            /** {@inheritDoc} */
-            @Override
-            public List<ParameterDriver> getSelected() {
-                return selected;
-            }
-
-            /** {@inheritDoc} */
-            @Override
-            public DerivativeStructure constant(final double value) {
-                return factory.constant(value);
-            }
-
-            /** {@inheritDoc} */
-            @Override
-            public DerivativeStructure variable(final ParameterDriver driver) {
-                final Integer index = map.get(driver.getName());
-                if (index == null) {
-                    return constant(driver.getValue());
-                } else {
-                    return factory.variable(index.intValue(), driver.getValue());
-                }
-            }
-
-        };
-    }
-
-    /** Get transform from spacecraft to inertial frame.
->>>>>>> afd74753
      * @param date date of the transform
      * @return transform from spacecraft to inertial frame
      * @exception RuggedException if spacecraft position or attitude cannot be
