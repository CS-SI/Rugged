--- conflicted
+++ resolved
@@ -356,15 +356,8 @@
         // as we know the solution is improved in the second stage of inverse location.
         // We expect two or three evaluations only. Each new evaluation shows up quickly in
         // the performances as it involves frames conversions
-<<<<<<< HEAD
-        final double[]  searchHistory = new double[maxEval];
-=======
         final double[]               crossingLineHistory = new double[maxEval];
         final DerivativeStructure[]  betaHistory         = new DerivativeStructure[maxEval];
-        double crossingLine     = midLine;
-        Transform bodyToInert   = midBodyToInert;
-        Transform scToInert     = midScToInert;
->>>>>>> 81ca7b43
         boolean atMin           = false;
         boolean atMax           = false;
         for (int i = 0; i < maxEval; ++i) {
