--- conflicted
+++ resolved
@@ -236,15 +236,7 @@
         GaussianRandomGenerator rngB = new GaussianRandomGenerator(new Well19937a(0xdf1c03d9be0b34b9l));
         UncorrelatedRandomVectorGenerator rvgB = new UncorrelatedRandomVectorGenerator(meanB, stdB, rngB);
 
-<<<<<<< HEAD
-        for (double line = 0; line < viewingModelA.dimension; line += lineSampling) {
-=======
-        
-        
-        
-        
         for (double line = 0; line < dimensionA; line += lineSampling) {
->>>>>>> 1d092c8a
 
             AbsoluteDate dateA = sensorA.getDate(line);
             for (double pixelA = 0; pixelA < sensorA
